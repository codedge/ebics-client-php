<?php

namespace AndrewSvirin\Ebics\Factories;

use AndrewSvirin\Ebics\Models\Document;

/**
 * Class DocumentFactory represents producers for the @see Document.
 *
 * @license http://www.opensource.org/licenses/mit-license.html  MIT License
 * @author Andrew Svirin
 */
final class DocumentFactory
{
    /**
     * @param string $content requires already UTF-8 encoded content
     * @return Document
     */
    public function create(string $content): Document
    {
        $document = new Document();
<<<<<<< HEAD

        $content = mb_convert_encoding($content, 'UTF-8', mb_list_encodings());

=======
>>>>>>> 45ff6b63
        $document->loadXML($content);

        return $document;
    }

    /**
     * @param string[] $contents
     *
     * @return Document[]
     */
    public function createMultiple(array $contents): array
    {
        $documents = [];
        foreach ($contents as $key => $content) {
            $documents[$key] = $this->create($content);
        }

        return $documents;
    }
}<|MERGE_RESOLUTION|>--- conflicted
+++ resolved
@@ -19,12 +19,6 @@
     public function create(string $content): Document
     {
         $document = new Document();
-<<<<<<< HEAD
-
-        $content = mb_convert_encoding($content, 'UTF-8', mb_list_encodings());
-
-=======
->>>>>>> 45ff6b63
         $document->loadXML($content);
 
         return $document;
